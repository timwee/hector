package hector

import(
	"flag"
	"fmt"
	"strconv"
)

func GetClassifier(method string) Classifier {
	var classifier Classifier
		
	if method == "lr"{
		classifier = &(LogisticRegression{})
	} else if method == "ftrl" {
		classifier = &(FTRLLogisticRegression{})
	} else if method == "ep" {
		classifier = &(EPLogisticRegression{})
	} else if method == "rdt" {
		classifier = &(RandomDecisionTree{})
	} else if method == "cart" {
		classifier = &(CART{})	
	} else if method == "cart-regression" {
		classifier = &(RegressionTree{})	
	} else if method == "rf" {
		classifier = &(RandomForest{})	
	} else if method == "fm" {
		classifier = &(FactorizeMachine{})	
	} else if method == "sa" {
		classifier = &(SAOptAUC{})	
	} else if method == "gbdt" {
		classifier = &(GBDT{})	
	} else if method == "svm" {
		classifier = &(SVM{})	
	} else if method == "l1vm" {
		classifier = &(L1VM{})	
	} else {
		classifier = &(LogisticRegression{})
	}
	return classifier
}

func PrepareParams() (string, string, string, string, map[string]string){
	params := make(map[string]string)
	train_path := flag.String("train", "train.tsv", "path of training file")
	test_path := flag.String("test", "test.tsv", "path of testing file")
	pred_path := flag.String("pred", "", "path of pred file")
	output := flag.String("output", "", "output file path")
	learning_rate := flag.String("learning-rate", "0.01", "learning rate")
	regularization := flag.String("regularization", "0.01", "regularization")
	alpha := flag.String("alpha", "0.1", "alpha of ftrl")
	beta := flag.String("beta", "1", "beta of ftrl")
	c := flag.String("c", "1", "C in svm")
	e := flag.String("e", "0.01", "stop threshold")
	lambda1 := flag.String("lambda1", "0.1", "lambda1 of ftrl")
	lambda2 := flag.String("lambda2", "0.1", "lambda2 of ftrl")
	tree_count := flag.String("tree-count", "10", "tree count in rdt/rf")
	feature_count := flag.String("feature-count", "-1", "feature count in rdt/rf")
	gini := flag.String("gini", "0.5", "gini threshold, between (0, 0.5]")
	min_leaf_size := flag.String("min-leaf-size", "10", "min leaf size in dt")
	max_depth := flag.String("max-depth", "10", "max depth of dt")
	factors := flag.String("factors", "10", "factor number in factorized machine")
	steps := flag.Int("steps", 1, "steps before convergent")
	global := flag.Int64("global", -1, "feature id of global bias")
	method := flag.String("method", "lr", "algorithm name")
	cv := flag.Int("cv", 7, "cross validation folder count")
	
	flag.Parse()
	fmt.Println(*train_path)
	fmt.Println(*test_path)
	fmt.Println(*method)
	params["learning-rate"] = *learning_rate
	params["regularization"] = *regularization
	params["alpha"] = *alpha
	params["beta"] = *beta
	params["lambda1"] = *lambda1
	params["lambda2"] = *lambda2
	params["tree-count"] = *tree_count
	params["feature-count"] = *feature_count
	params["max-depth"] = *max_depth
	params["min-leaf-size"] = *min_leaf_size
	params["steps"] = strconv.FormatInt(int64(*steps), 10)
	params["global"] = strconv.FormatInt(*global, 10)
	params["gini"] = *gini
	params["factors"] = *factors
	params["output"] = *output
<<<<<<< HEAD
	params["c"] = *c
	params["e"] = *e
=======
	params["cv"] = strconv.FormatInt(int64(*cv), 10)
	
>>>>>>> 8f5f60da
	fmt.Println(params)
	return *train_path, *test_path, *pred_path, *method, params	
}<|MERGE_RESOLUTION|>--- conflicted
+++ resolved
@@ -83,13 +83,10 @@
 	params["gini"] = *gini
 	params["factors"] = *factors
 	params["output"] = *output
-<<<<<<< HEAD
 	params["c"] = *c
 	params["e"] = *e
-=======
 	params["cv"] = strconv.FormatInt(int64(*cv), 10)
 	
->>>>>>> 8f5f60da
 	fmt.Println(params)
 	return *train_path, *test_path, *pred_path, *method, params	
 }